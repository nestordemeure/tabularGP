# Tabular GP
# Gaussian process based tabular model
# source: https://github.com/nestordemeure/tabularGP/blob/master/tabularGP.py

import pandas
import torch
from torch import nn, Tensor
from fastai.tabular.all import Learner, TabularLearner, get_emb_sz
# my imports
from tabularGP.loss_functions import gp_gaussian_marginal_log_likelihood, gp_is_greater_log_likelihood
from tabularGP.utils import psd_safe_cholesky, freeze, unfreeze
from tabularGP.kernel import ProductOfSumsKernel, TabularKernel
from tabularGP.trainset_selection import select_trainset
from tabularGP.prior import ConstantPrior

__all__ = ['TabularGPModel', 'TabularGPLearner', 'tabularGP_learner']

#--------------------------------------------------------------------------------------------------
# Model

class TabularGPModel(nn.Module):
    "Gaussian process based model for tabular data."
    def __init__(self, training_data, nb_training_points:int=4000, use_random_training_points=False,
                 fit_training_inputs=False, fit_training_outputs=False, prior=ConstantPrior,
                 noise=1e-2, embedding_sizes=None, kernel=ProductOfSumsKernel, **kernel_kwargs):
        """
        'noise' is expressed as a fraction of the output std
        We recommend setting 'fit_training_outputs' to True for regression and False for classification
        """
        super().__init__()
        # registers training data
        train_input_cat, train_input_cont, train_outputs = select_trainset(training_data, nb_training_points, use_random_training_points)
        if train_outputs.dim() == 1: train_outputs = train_outputs.unsqueeze(dim=-1) # deals with 1D outputs
        self.register_buffer('train_input_cat', train_input_cat)
        if fit_training_inputs: self.train_input_cont = nn.Parameter(train_input_cont)
        else: self.register_buffer('train_input_cont', train_input_cont)
        if fit_training_outputs: self.train_outputs = nn.Parameter(train_outputs)
        else: self.register_buffer('train_outputs', train_outputs)
        # kernel and associated parameters
        output_std = train_outputs.std(dim=0)
        self.std_scale = nn.Parameter(output_std)
        self.std_noise = nn.Parameter(output_std * noise)
        embedding_sizes = get_emb_sz(training_data.train_ds, {} if embedding_sizes is None else embedding_sizes)
        self.kernel = kernel(train_input_cat, train_input_cont, embedding_sizes, **kernel_kwargs) if isinstance(kernel,type) else kernel
        self.prior = prior(train_input_cat, train_input_cont, train_outputs, embedding_sizes) if isinstance(prior,type) else prior
        # storage for memoized values
        self._output_weights = None
        self._L_train_train = None

    def memoized_cholesky_decomposition(self):
        "memoize the cholesky decomposition to avoid recomputing it when we are not training or when we are fitting it"
        if (self._L_train_train is None) or (self.training):
            # covariance between training samples
            cov_train_train = self.kernel.matrix((self.train_input_cat, self.train_input_cont), (self.train_input_cat, self.train_input_cont))
            # cholesky decompositions (accelerate solving of linear systems)
            self._L_train_train = psd_safe_cholesky(cov_train_train).detach() # we drop the gradient for the cholesky decomposition
            # outputs for the training data with prior correction
            train_outputs = self.train_outputs - self.prior(self.train_input_cat, self.train_input_cont)
            # weights for the predicted mean
            self._output_weights, _ = torch.triangular_solve(train_outputs, self._L_train_train, upper=False)
        return self._L_train_train, self._output_weights

    def forward(self, x_cat:Tensor, x_cont:Tensor):
        # covariance between combinaisons of samples
        cov_train_test = self.kernel.matrix((self.train_input_cat, self.train_input_cont), (x_cat, x_cont))
        diag_cov_test_test = self.kernel((x_cat, x_cont), (x_cat, x_cont))
        # cholesky decompositions (accelerate solving of linear systems)
        L_train_train, output_weights = self.memoized_cholesky_decomposition()
        (L_test, _) = torch.triangular_solve(cov_train_test, L_train_train, upper=False)
        # predicted mean
        mean = torch.mm(L_test.t(), output_weights) + self.prior(x_cat, x_cont)
        # predicted std
        var_noise = self.std_noise * self.std_noise
        std_scale = self.std_scale.abs()
        covar = (diag_cov_test_test - torch.sum(L_test**2, dim=0)).abs().unsqueeze(dim=1) # abs against negative variance
        stdev = torch.sqrt(covar + var_noise) * std_scale + 1e-10 # epsilon to insure we are strictly above 0
        # puts the std in a member of the mean
        # to make it accesible from the loss function 
        # while being able to use fastai predict pipeline which has strong preconceptions on the output tensor shape
        mean.stdev = stdev
        return mean

    @property
    def feature_importance(self):
        return self.kernel.feature_importance

#--------------------------------------------------------------------------------------------------
# Learner

<<<<<<< HEAD
#@log_args(but_as=Learner.__init__)
#class TabularLearner(Learner):
#    def predict(self, row):
#        dl = self.dls.test_dl(row.to_frame().T)
#        dl.dataset.conts = dl.dataset.conts.astype(np.float32)
#        inp,preds,_,dec_preds = self.get_preds(dl=dl, with_input=True, with_decoded=True)
#        b = (*tuplify(inp),*tuplify(dec_preds))
#        full_dec = self.dls.decode(b)
#        return full_dec,dec_preds[0],preds[0]

class TabularGPLearner(TabularLearner):
    "Learner with some TabularGPModel specific methods"
    def __init__(self, data, model, metrics=None, **kwargs):
        # wrapper to make output type compatible with classical metrics
        wrapped_metrics = gp_metric_wrapper(metrics)
        super().__init__(data, model, metrics=wrapped_metrics, **kwargs)
=======
class TabularGPLearner(TabularLearner):
    "TabularLearner with TabularGPModel specific methods"
    # we inherit from TabularGPLearner for its `predict` method
>>>>>>> 842bec2d

    @property
    def feature_importance(self):
        "gets the feature importance for the model as a dataframe"
        # gets feature names
        cont_names = self.dls.cont_names
        cat_names = self.dls.cat_names
        feature_names = cat_names + cont_names
        # gets importance
        importances = self.model.feature_importance.detach().cpu()
        return pandas.DataFrame({'Variable': feature_names, 'Importance': importances})

    def plot_feature_importance(self, kind='barh', title="Feature importance", figsize=(20,15), legend=False, **plot_kwargs):
        "produces a bar plot of the feature importance for the features, parameters are forwarded to the pandas plotting function"
        importances = self.feature_importance.sort_values('Importance')
        return importances.plot('Variable', 'Importance', kind=kind, title=title, figsize=figsize, legend=legend, **plot_kwargs)

    def freeze(self, kernel=None, data=None, prior=None, covar_scaling=None)->None:
        "freeze all the value (if they are all none) or only the one set to true"
        allnone = (kernel is None) and (prior is None) and (data is None) and (covar_scaling is None)
        if kernel or allnone:
            freeze(self.model.kernel)
        if prior or allnone:
            freeze(self.model.prior)
        if data or allnone:
            freeze(self.model.train_input_cont)
            freeze(self.model.train_outputs)
        if covar_scaling or allnone:
            freeze(self.model.std_scale)
            freeze(self.model.std_noise)
        self.create_opt()

    def unfreeze(self, kernel=None, data=None, prior=None, covar_scaling=None)->None:
        "freeze all the value (if they are all none) or only the one set to true"
        allnone = (kernel is None) and (prior is None) and (data is None) and (covar_scaling is None)
        if kernel or allnone:
            unfreeze(self.model.kernel)
        if prior or allnone:
            unfreeze(self.model.prior)
        if data or allnone:
            unfreeze(self.model.train_input_cont)
            unfreeze(self.model.train_outputs)
        if covar_scaling or allnone:
            unfreeze(self.model.std_scale)
            unfreeze(self.model.std_noise)
        self.create_opt()

#--------------------------------------------------------------------------------------------------
# Constructor

def tabularGP_learner(data, nb_training_points:int=4000, use_random_training_points=False,
                     fit_training_inputs=False, fit_training_outputs=False, prior=ConstantPrior,
                     noise=1e-2, embedding_sizes=None, kernel=ProductOfSumsKernel, **learn_kwargs):
    "Builds a `TabularGPModel` model and outputs a `Learner` that encapsulate the model and the associated data"
    # loss function
    # also decides whethere training the outputs would give the best results
    is_classification = (data.c > 1) and (len(data.y_names) == 1)
    if is_classification: loss_func = gp_is_greater_log_likelihood
    else: loss_func = gp_gaussian_marginal_log_likelihood
    # kernel
    if not isinstance(kernel, type):
        if isinstance(kernel, TabularGPLearner): kernel = kernel.model.kernel
        elif isinstance(kernel, TabularGPModel): kernel = kernel.kernel
        elif not isinstance(kernel, TabularKernel): raise Exception("kernel type unrecognized. Please use a TabularGPLearner, TabularGPModel or TabularKernel")
        freeze(kernel) # freezes kernel when doing transfer learning
    # prior
    if isinstance(prior, Learner): prior = prior.model
    if not isinstance(prior, type):
        freeze(prior) # freezes prior when doing transfer learning
    # defines the model
    model = TabularGPModel(training_data=data, nb_training_points=nb_training_points, use_random_training_points=use_random_training_points,
                           fit_training_inputs=fit_training_inputs, fit_training_outputs=fit_training_outputs,
                           prior=prior, noise=noise, embedding_sizes=embedding_sizes, kernel=kernel)
    return TabularGPLearner(data, model, loss_func=loss_func, **learn_kwargs)<|MERGE_RESOLUTION|>--- conflicted
+++ resolved
@@ -87,28 +87,9 @@
 #--------------------------------------------------------------------------------------------------
 # Learner
 
-<<<<<<< HEAD
-#@log_args(but_as=Learner.__init__)
-#class TabularLearner(Learner):
-#    def predict(self, row):
-#        dl = self.dls.test_dl(row.to_frame().T)
-#        dl.dataset.conts = dl.dataset.conts.astype(np.float32)
-#        inp,preds,_,dec_preds = self.get_preds(dl=dl, with_input=True, with_decoded=True)
-#        b = (*tuplify(inp),*tuplify(dec_preds))
-#        full_dec = self.dls.decode(b)
-#        return full_dec,dec_preds[0],preds[0]
-
-class TabularGPLearner(TabularLearner):
-    "Learner with some TabularGPModel specific methods"
-    def __init__(self, data, model, metrics=None, **kwargs):
-        # wrapper to make output type compatible with classical metrics
-        wrapped_metrics = gp_metric_wrapper(metrics)
-        super().__init__(data, model, metrics=wrapped_metrics, **kwargs)
-=======
 class TabularGPLearner(TabularLearner):
     "TabularLearner with TabularGPModel specific methods"
     # we inherit from TabularGPLearner for its `predict` method
->>>>>>> 842bec2d
 
     @property
     def feature_importance(self):
